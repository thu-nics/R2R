--- conflicted
+++ resolved
@@ -277,12 +277,9 @@
                 outputs = model(input_ids, output_hidden_states=True)
                 logits = outputs.logits
                 
-<<<<<<< HEAD
                 # Use batched sharded sampling instead of single sequence sampling
                 pred = sample_token_batched_sharded(logits[0], temperature=args.temperature, top_p=args.top_p, top_k=args.top_k, shard_size=3000)
-=======
-                pred = sample_token(logits[0], temperature=args.temperature, top_p=args.top_p, top_k=args.top_k)
->>>>>>> afd57f7e
+
                 pred = pred.cpu()
 
                 # Extract token IDs and data IDs
